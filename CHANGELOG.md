--- conflicted
+++ resolved
@@ -15,14 +15,10 @@
 * `columngen`:
   * `ColumnGenerator`: add method `to_feature_generator`
 * `evaluation`:
-<<<<<<< HEAD
   * `MultiDataEvaluation`: Add option to supply test data (without using splitting)
-=======
-  * `MultiDataEvaluationUtil`: Add option to supply test data (without using splitting)
   * `VectorRegressionModelEvaluator`: Handle output column mismatch between model output and ground truth 
     for the case where there is only a single column, avoiding the exception and issuing a
     warning instead
->>>>>>> bc9e8290
 * `dft`:
   * `DFTNormalisation.RuleTemplate`: Add attributes `fit` and `array_valued`
 * `util.deprecation`: Apply `functools.wrap` to retain meta-data of wrapped function
