import logging
import os
import sys

import pandas as pd
import pytest
import sklearn.datasets

<<<<<<< HEAD
from sensai import InputOutputData, VectorClassificationModel
from sensai.evaluation import VectorClassificationModelEvaluator, VectorClassificationModelEvaluatorParams
=======
from sensai import InputOutputData, VectorClassificationModel, VectorRegressionModel
from sensai.evaluation import VectorClassificationModelEvaluator, VectorRegressionModelEvaluator, VectorRegressionModelEvaluatorParams
>>>>>>> a34922fd

sys.path.append(os.path.abspath("."))
from config import topLevelDirectory

log = logging.getLogger(__name__)


RESOURCE_DIR = os.path.join(topLevelDirectory, "tests", "resources")


@pytest.fixture(scope="session")
def testResources():
    return RESOURCE_DIR


class IrisDataSet:
    _iod = None

    @classmethod
    def getInputOutputData(cls):
        if cls._iod is None:
            d = sklearn.datasets.load_iris()
            inputs = pd.DataFrame(d["data"], columns=d["feature_names"])
            targetNames = d["target_names"]
            outputs = pd.DataFrame({"class": [targetNames[x] for x in d["target"]]})
            cls._iod = InputOutputData(inputs, outputs)
        return cls._iod


class ClassificationTestCase:
    def __init__(self, data: InputOutputData):
        self.data = data

    def testMinAccuracy(self, model: VectorClassificationModel, minAccuracy: float, fit=True):
        params = VectorClassificationModelEvaluatorParams(fractional_split_test_fraction=0.2)
        ev = VectorClassificationModelEvaluator(self.data, params=params)
        if fit:
            ev.fit_model(model)
        resultData = ev.eval_model(model)
        stats = resultData.get_eval_stats()
        #stats.plotConfusionMatrix().savefig("cmat.png")
        log.info(f"Results for {model.get_name()}: {stats}")
        assert stats.get_accuracy() >= minAccuracy


@pytest.fixture(scope="session")
def irisDataSet():
    return IrisDataSet()


@pytest.fixture(scope="session")
def irisClassificationTestCase(irisDataSet):
    return ClassificationTestCase(irisDataSet.getInputOutputData())


class RegressionTestCase:
    def __init__(self, data: InputOutputData):
        self.data = data
        self.evaluatorParams = VectorRegressionModelEvaluatorParams(fractionalSplitTestFraction=0.2, fractionalSplitShuffle=True,
            fractionalSplitRandomSeed=42)

    def testMinR2(self, model: VectorRegressionModel, minR2: float, fit=True):
        ev = VectorRegressionModelEvaluator(self.data, params=self.evaluatorParams)
        if fit:
            ev.fitModel(model)
        resultData = ev.evalModel(model)
        stats = resultData.getEvalStats()

        #stats.plotScatterGroundTruthPredictions()
        #from matplotlib import pyplot as plt; plt.show()
        #resultDataTrain = ev.evalModel(model, onTrainingData=True); log.info(f"on train: {resultDataTrain.getEvalStats()}")

        log.info(f"Results for {model.getName()}: {stats}")
        assert stats.getR2() >= minR2


class DiabetesDataSet:
    """
    Classic diabetes data set (downloaded from https://www4.stat.ncsu.edu/~boos/var.select/diabetes.tab.txt)
    """
    _iod = None

    @classmethod
    def getInputOutputData(cls):
        if cls._iod is None:
            df = pd.read_csv(os.path.join(RESOURCE_DIR, "diabetes.tab.txt"), sep="\t")
            return InputOutputData.fromDataFrame(df, "Y")
        return cls._iod


@pytest.fixture(scope="session")
def diabetesDataSet():
    return DiabetesDataSet()


@pytest.fixture(scope="session")
def diabetesRegressionTestCase(diabetesDataSet):
    return RegressionTestCase(diabetesDataSet.getInputOutputData())<|MERGE_RESOLUTION|>--- conflicted
+++ resolved
@@ -4,15 +4,11 @@
 
 import pandas as pd
 import pytest
-import sklearn.datasets
+from sklearn.datasets import load_iris
 
-<<<<<<< HEAD
-from sensai import InputOutputData, VectorClassificationModel
-from sensai.evaluation import VectorClassificationModelEvaluator, VectorClassificationModelEvaluatorParams
-=======
 from sensai import InputOutputData, VectorClassificationModel, VectorRegressionModel
-from sensai.evaluation import VectorClassificationModelEvaluator, VectorRegressionModelEvaluator, VectorRegressionModelEvaluatorParams
->>>>>>> a34922fd
+from sensai.evaluation import VectorClassificationModelEvaluator, VectorRegressionModelEvaluator, VectorRegressionModelEvaluatorParams, \
+    VectorClassificationModelEvaluatorParams
 
 sys.path.append(os.path.abspath("."))
 from config import topLevelDirectory
@@ -34,7 +30,7 @@
     @classmethod
     def getInputOutputData(cls):
         if cls._iod is None:
-            d = sklearn.datasets.load_iris()
+            d = load_iris()
             inputs = pd.DataFrame(d["data"], columns=d["feature_names"])
             targetNames = d["target_names"]
             outputs = pd.DataFrame({"class": [targetNames[x] for x in d["target"]]})
@@ -71,22 +67,22 @@
 class RegressionTestCase:
     def __init__(self, data: InputOutputData):
         self.data = data
-        self.evaluatorParams = VectorRegressionModelEvaluatorParams(fractionalSplitTestFraction=0.2, fractionalSplitShuffle=True,
-            fractionalSplitRandomSeed=42)
+        self.evaluatorParams = VectorRegressionModelEvaluatorParams(fractional_split_test_fraction=0.2, fractional_split_shuffle=True,
+            fractional_split_random_seed=42)
 
     def testMinR2(self, model: VectorRegressionModel, minR2: float, fit=True):
         ev = VectorRegressionModelEvaluator(self.data, params=self.evaluatorParams)
         if fit:
-            ev.fitModel(model)
-        resultData = ev.evalModel(model)
-        stats = resultData.getEvalStats()
+            ev.fit_model(model)
+        resultData = ev.eval_model(model)
+        stats = resultData.get_eval_stats()
 
         #stats.plotScatterGroundTruthPredictions()
         #from matplotlib import pyplot as plt; plt.show()
         #resultDataTrain = ev.evalModel(model, onTrainingData=True); log.info(f"on train: {resultDataTrain.getEvalStats()}")
 
-        log.info(f"Results for {model.getName()}: {stats}")
-        assert stats.getR2() >= minR2
+        log.info(f"Results for {model.get_name()}: {stats}")
+        assert stats.get_r2() >= minR2
 
 
 class DiabetesDataSet:
@@ -99,7 +95,7 @@
     def getInputOutputData(cls):
         if cls._iod is None:
             df = pd.read_csv(os.path.join(RESOURCE_DIR, "diabetes.tab.txt"), sep="\t")
-            return InputOutputData.fromDataFrame(df, "Y")
+            return InputOutputData.from_data_frame(df, "Y")
         return cls._iod
 
 
