--- conflicted
+++ resolved
@@ -72,17 +72,12 @@
 
 class VectorModelEvaluator(ABC):
     @staticmethod
-<<<<<<< HEAD
     def forModel(model: VectorModel, data: InputOutputData, **kwargs) -> Union["VectorRegressionModelEvaluator", "VectorClassificationModelEvaluator"]:
-        if model.isRegressionModel():
-=======
-    def forModel(model: VectorModel, data: InputOutputData, **kwargs) -> "VectorModelEvaluator":
         return VectorModelEvaluator.forModelType(model.isRegressionModel(), data, **kwargs)
 
     @staticmethod
     def forModelType(isRegression: bool, data: InputOutputData, **kwargs) -> "VectorModelEvaluator":
         if isRegression:
->>>>>>> 8c052d90
             return VectorRegressionModelEvaluator(data, **kwargs)
         else:
             return VectorClassificationModelEvaluator(data, **kwargs)
@@ -145,14 +140,9 @@
     def evalModel(self, model: PredictorModel, onTrainingData=False) -> VectorRegressionModelEvaluationData:
         if not model.isRegressionModel():
             raise ValueError(f"Expected a regression model, got {model}")
-<<<<<<< HEAD
         evalStatsByVarName = {}
         inputOutputData = self.trainingData if onTrainingData else self.testData
         predictions, groundTruth = self.computeOutputs(model, inputOutputData)
-=======
-        statsDict = {}
-        predictions, groundTruth = self._computeOutputs(model, self.trainingData if onTrainingData else self.testData)
->>>>>>> 8c052d90
         for predictedVarName in model.getPredictedVariableNames():
             evalStats = RegressionEvalStats(y_predicted=predictions[predictedVarName], y_true=groundTruth[predictedVarName])
             evalStatsByVarName[predictedVarName] = evalStats
@@ -193,12 +183,8 @@
     def evalModel(self, model: VectorClassificationModel, onTrainingData=False) -> VectorClassificationModelEvaluationData:
         if model.isRegressionModel():
             raise ValueError(f"Expected a classification model, got {model}")
-<<<<<<< HEAD
         inputOutputData = self.trainingData if onTrainingData else self.testData
         predictions, predictions_proba, groundTruth = self.computeOutputs(model, inputOutputData)
-=======
-        predictions, predictions_proba, groundTruth = self._computeOutputs(model, self.trainingData if onTrainingData else self.testData)
->>>>>>> 8c052d90
         evalStats = ClassificationEvalStats(y_predictedClassProbabilities=predictions_proba, y_predicted=predictions, y_true=groundTruth, labels=model.getClassLabels())
         predictedVarName = model.getPredictedVariableNames()[0]
         return VectorClassificationModelEvaluationData({predictedVarName: evalStats}, inputOutputData.inputs)
@@ -261,17 +247,12 @@
 
 class VectorModelCrossValidator(ABC, Generic[TCrossValData]):
     @staticmethod
-<<<<<<< HEAD
     def forModel(model: VectorModel, data: InputOutputData, folds=5, **kwargs) -> Union["VectorRegressionModelCrossValidator", "VectorClassificationModelCrossValidator"]:
-        if model.isRegressionModel():
-=======
-    def forModel(model: VectorModel, data: InputOutputData, folds=5, **kwargs) -> "VectorModelCrossValidator":
         return VectorModelCrossValidator.forModelType(model.isRegressionModel(), data, folds=folds, **kwargs)
 
     @staticmethod
     def forModelType(isRegression: bool, data: InputOutputData, folds=5, **kwargs) -> "VectorModelCrossValidator":
         if isRegression:
->>>>>>> 8c052d90
             return VectorRegressionModelCrossValidator(data, folds=folds, **kwargs)
         else:
             return VectorClassificationModelCrossValidator(data, folds=folds, **kwargs)
