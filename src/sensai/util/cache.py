import atexit
import enum
import glob
import logging
import os
import pickle
import re
import sqlite3
import threading
import time
from abc import abstractmethod, ABC
from typing import Any, Callable, Iterator, List, Optional, TypeVar, Generic

from .hash import pickle_hash
from .pickle import load_pickle, dump_pickle, setstate

log = logging.getLogger(__name__)

T = TypeVar("T")
TKey = TypeVar("TKey")
TValue = TypeVar("TValue")
TData = TypeVar("TData")


class BoxedValue(Generic[TValue]):
    """
    Container for a value, which can be used in caches where values may be None (to differentiate the value not being present in the cache
    from the cached value being None)
    """
    def __init__(self, value: TValue):
        self.value = value


class PersistentKeyValueCache(Generic[TKey, TValue], ABC):
    @abstractmethod
    def set(self, key: TKey, value: TValue):
        """
        Sets a cached value

        :param key: the key under which to store the value
        :param value: the value to store; since None is used indicate the absence of a value, None should not be
            used a value
        """
        pass

    @abstractmethod
    def get(self, key: TKey) -> Optional[TValue]:
        """
        Retrieves a cached value

        :param key: the lookup key
        :return: the cached value or None if no value is found
        """
        pass


class PersistentList(Generic[TValue], ABC):
    @abstractmethod
    def append(self, item: TValue):
        """
        Adds an item to the cache

        :param item: the item to store
        """
        pass

    @abstractmethod
    def iter_items(self) -> Iterator[TValue]:
        """
        Iterates over the items in the persisted list

        :return: generator of item
        """
        pass


class DelayedUpdateHook:
    """
    Ensures that a given function is executed after an update happens, but delay the execution until
    there are no further updates for a certain time period
    """
    def __init__(self, fn: Callable[[], Any], time_period_secs, periodically_executed_fn: Optional[Callable[[], Any]] = None):
        """
        :param fn: the function to eventually call after an update
        :param time_period_secs: the time that must pass while not receiving further updates for fn to be called
        :param periodically_executed_fn: a function to execute periodically (every timePeriodSecs seconds) in the busy waiting loop,
            which may, for example, log information or apply additional executions, which must not interfere with the correctness of
            the execution of fn
        """
        self.periodicallyExecutedFn = periodically_executed_fn
        self.fn = fn
        self.timePeriodSecs = time_period_secs
        self._lastUpdateTime = None
        self._thread = None
        self._threadLock = threading.Lock()

    def handle_update(self):
        """
        Notifies of an update and ensures that the function passed at construction is eventually called
        (after no more updates are received within the respective time window)
        """
        self._lastUpdateTime = time.time()

        def do_periodic_check():
            while True:
                time.sleep(self.timePeriodSecs)
                time_passed_since_last_update = time.time() - self._lastUpdateTime
                if self.periodicallyExecutedFn is not None:
                    self.periodicallyExecutedFn()
                if time_passed_since_last_update >= self.timePeriodSecs:
                    self.fn()
                    return

        # noinspection DuplicatedCode
        if self._thread is None or not self._thread.is_alive():
            self._threadLock.acquire()
            if self._thread is None or not self._thread.is_alive():
                self._thread = threading.Thread(target=do_periodic_check, daemon=False)
                self._thread.start()
            self._threadLock.release()


class PeriodicUpdateHook:
    """
    Periodically checks whether a function shall be called as a result of an update, the function potentially
    being non-atomic (i.e. it may take a long time to execute such that new updates may come in while it is
    executing). Two function all mechanisms are in place:

        * a function which is called if there has not been a new update for a certain time period (which may be called
          several times if updates come in while the function is being executed)
        * a function which is called periodically

    """
    def __init__(self, check_interval_secs: float, no_update_time_period_secs: float = None, no_update_fn: Callable[[], Any] = None,
            periodic_fn: Optional[Callable[[], Any]] = None):
        """
        :param check_interval_secs: the time period, in seconds, between checks
        :param no_update_time_period_secs: the time period after which to execute noUpdateFn if no further updates have come in.
            This must be at least as large as checkIntervalSecs. If None, use checkIntervalSecs.
        :param no_update_fn: the function to call if there have been no further updates for noUpdateTimePeriodSecs seconds
        :param periodic_fn: a function to execute periodically (every checkIntervalSecs seconds) in the busy waiting loop,
            which may, for example, log information or apply additional executions, which must not interfere with the correctness of
            the execution of fn
        """
        if no_update_time_period_secs is None:
            no_update_time_period_secs = check_interval_secs
        elif no_update_time_period_secs < check_interval_secs:
            raise ValueError("noUpdateTimePeriodSecs must be at least as large as checkIntervalSecs")
        self._periodic_fn = periodic_fn
        self._check_interval_secs = check_interval_secs
        self._no_update_time_period_secs = no_update_time_period_secs
        self._no_update_fn = no_update_fn
        self._last_update_time = None
        self._thread = None
        self._thread_lock = threading.Lock()

    def handle_update(self):
        """
        Notifies of an update, making sure the functions given at construction will be called as specified
        """
        self._last_update_time = time.time()

        def do_periodic_check():
            while True:
                time.sleep(self._check_interval_secs)
                check_time = time.time()
                if self._periodic_fn is not None:
                    self._periodic_fn()
                time_passed_since_last_update = check_time - self._last_update_time
                if time_passed_since_last_update >= self._no_update_time_period_secs:
                    if self._no_update_fn is not None:
                        self._no_update_fn()
                    # if no further updates have come in, we terminate the thread
                    if self._last_update_time < check_time:
                        return

        # noinspection DuplicatedCode
        if self._thread is None or not self._thread.is_alive():
            self._thread_lock.acquire()
            if self._thread is None or not self._thread.is_alive():
                self._thread = threading.Thread(target=do_periodic_check, daemon=False)
                self._thread.start()
            self._thread_lock.release()


class PicklePersistentKeyValueCache(PersistentKeyValueCache[TKey, TValue]):
    """
    Represents a key-value cache as a dictionary which is persisted in a file using pickle
    """
    def __init__(self, pickle_path, version=1, save_on_update=True, deferred_save_delay_secs=1.0):
        """
        :param pickle_path: the path of the file where the cache values are to be persisted
        :param version: the version of cache entries. If a persisted cache with a non-matching version is found,
            it is discarded
        :param save_on_update: whether to persist the cache after an update; the cache is saved in a deferred
            manner and will be saved after deferredSaveDelaySecs if no new updates have arrived in the meantime,
            i.e. it will ultimately be saved deferredSaveDelaySecs after the latest update
        :param deferred_save_delay_secs: the number of seconds to wait for additional data to be added to the cache
            before actually storing the cache after a cache update
        """
        self.deferred_save_delay_secs = deferred_save_delay_secs
        self.pickle_path = pickle_path
        self.version = version
        self.save_on_update = save_on_update
        cache_found = False
        if os.path.exists(pickle_path):
            try:
                log.info(f"Loading cache from {pickle_path}")
                persisted_version, self.cache = load_pickle(pickle_path)
                if persisted_version == version:
                    cache_found = True
            except EOFError:
                log.warning(f"The cache file in {pickle_path} is corrupt")
        if not cache_found:
            self.cache = {}
        self._update_hook = DelayedUpdateHook(self.save, deferred_save_delay_secs)
        self._write_lock = threading.Lock()

    def save(self):
        """
        Saves the cache in the file whose path was provided at construction
        """
        with self._write_lock:  # avoid concurrent modification while saving
            log.info(f"Saving cache to {self.pickle_path}")
            dump_pickle((self.version, self.cache), self.pickle_path)

    def get(self, key: TKey) -> Optional[TValue]:
        return self.cache.get(key)

    def set(self, key: TKey, value: TValue):
        with self._write_lock:
            self.cache[key] = value
            if self.save_on_update:
                self._update_hook.handle_update()


class SlicedPicklePersistentList(PersistentList):
    """
    Object handling the creation and access to sliced pickle caches
    """
    def __init__(self, directory, pickle_base_name, num_entries_per_slice=100000):
        """
        :param directory: path to the directory where the sliced caches are to be stored
        :param pickle_base_name: base name for the pickle, where slices will have the names {pickleBaseName}_sliceX.pickle
        :param num_entries_per_slice: how many entries should be stored in each cache
        """
        self.directory = directory
        self.pickleBaseName = pickle_base_name
        self.numEntriesPerSlice = num_entries_per_slice

        # Set up the variables for the sliced cache
        self.slice_id = 0
        self.index_in_slice = 0
        self.cache_of_slice = []

        # Search directory for already present sliced caches
        self.slicedFiles = self._find_sliced_caches()

        # Helper variable to ensure object is only modified within a with-clause
        self._currentlyInWithClause = False

    def __enter__(self):
        self._currentlyInWithClause = True
        if self.cache_exists():
            # Reset state to enable the appending of more items to the cache
            self._set_last_cache_state()
        return self

    def __exit__(self, exc_type, exc_val, exc_tb):
        self._dump()
        self._currentlyInWithClause = False

    def append(self, item):
        """
        Append item to cache
        :param item: entry in the cache
        """
        if not self._currentlyInWithClause:
            raise Exception("Class needs to be instantiated within a with-clause to ensure correct storage")

        if (self.index_in_slice + 1) % self.numEntriesPerSlice == 0:
            self._dump()

        self.cache_of_slice.append(item)
        self.index_in_slice += 1

    def iter_items(self) -> Iterator[Any]:
        """
        Iterate over entries in the sliced cache
        :return: iterator over all items in the cache
        """
        for filePath in self.slicedFiles:
            log.info(f"Loading sliced pickle list from {filePath}")
            cached_pickle = self._load_pickle(filePath)
            for item in cached_pickle:
                yield item

    def clear(self):
        """
        Clears the cache if it exists
        """
        if self.cache_exists():
            for filePath in self.slicedFiles:
                os.unlink(filePath)

    def cache_exists(self) -> bool:
        """
        Does this cache already exist
        :return: True if cache exists, False if not
        """
        return len(self.slicedFiles) > 0

    def _set_last_cache_state(self):
        """
        Sets the state so as to be able to add items to an existing cache
        """
        log.info("Resetting last state of cache...")
        self.slice_id = len(self.slicedFiles) - 1
        self.cache_of_slice = self._load_pickle(self._pickle_path(self.slice_id))
        self.index_in_slice = len(self.cache_of_slice) - 1
        if self.index_in_slice >= self.numEntriesPerSlice:
            self._next_slice()

    def _dump(self):
        """
        Dumps the current cache (if non-empty)
        """
        if len(self.cache_of_slice) > 0:
            pickle_path = self._pickle_path(str(self.slice_id))
            log.info(f"Saving sliced cache to {pickle_path}")
            dump_pickle(self.cache_of_slice, pickle_path)
            self.slicedFiles.append(pickle_path)

            # Update slice number and reset indexing and cache
            self._next_slice()
        else:
            log.warning("Unexpected behavior: Dump was called when cache of slice is 0!")

    def _next_slice(self):
        """
        Updates sliced cache state for the next slice
        """
        self.slice_id += 1
        self.index_in_slice = 0
        self.cache_of_slice = []

    def _find_sliced_caches(self) -> List[str]:
        """
        Finds all pickled slices associated with this cache
        :return: list of sliced pickled files
        """
        # glob.glob permits the usage of unix-style pathnames matching. (below we find all ..._slice*.pickle files)
        list_of_file_names = glob.glob(self._pickle_path("*"))
        # Sort the slices to ensure it is in the same order as they was produced (regex replaces everything not a number with empty string).
<<<<<<< HEAD
        list_of_file_names.sort(key=lambda f: int(re.sub('\D', '', f)))
        return list_of_file_names
=======
        listOfFileNames.sort(key=lambda f: int(re.sub(r'\D', '', f)))
        return listOfFileNames
>>>>>>> a34922fd

    def _load_pickle(self, pickle_path: str) -> List[Any]:
        """
        Loads pickle if file path exists, and persisted version is correct.
        :param pickle_path: file path
        :return: list with objects
        """
        cached_pickle = []
        if os.path.exists(pickle_path):
            try:
                cached_pickle = load_pickle(pickle_path)
            except EOFError:
                log.warning(f"The cache file in {pickle_path} is corrupt")
        else:
            raise Exception(f"The file {pickle_path} does not exist!")
        return cached_pickle

    def _pickle_path(self, slice_suffix) -> str:
        return f"{os.path.join(self.directory, self.pickleBaseName)}_slice{slice_suffix}.pickle"


class SqliteConnectionManager:
    _connections: List[sqlite3.Connection] = []
    _atexit_handler_registered = False

    @classmethod
    def _register_at_exit_handler(cls):
        if not cls._atexit_handler_registered:
            cls._atexit_handler_registered = True
            atexit.register(cls._cleanup)

    @classmethod
    def open_connection(cls, path):
        cls._register_at_exit_handler()
        conn = sqlite3.connect(path, check_same_thread=False)
        cls._connections.append(conn)
        return conn

    @classmethod
    def _cleanup(cls):
        for conn in cls._connections:
            conn.close()
        cls._connections = []


class SqlitePersistentKeyValueCache(PersistentKeyValueCache[TKey, TValue]):
    class KeyType(enum.Enum):
        STRING = ("VARCHAR(%d)", )
        INTEGER = ("LONG", )

    def __init__(self, path, table_name="cache", deferred_commit_delay_secs=1.0, key_type: KeyType = KeyType.STRING,
            max_key_length=255):
        """
        :param path: the path to the file that is to hold the SQLite database
        :param table_name: the name of the table to create in the database
        :param deferred_commit_delay_secs: the time frame during which no new data must be added for a pending transaction to be committed
        :param key_type: the type to use for keys; for complex keys (i.e. tuples), use STRING (conversions to string are automatic)
        :param max_key_length: the maximum key length for the case where the key_type can be parametrised (e.g. STRING)
        """
        self.path = path
        self.conn = SqliteConnectionManager.open_connection(path)
        self.table_name = table_name
        self.max_key_length = 255
        self.key_type = key_type
        self._update_hook = DelayedUpdateHook(self._commit, deferred_commit_delay_secs)
        self._num_entries_to_be_committed = 0
        self._conn_mutex = threading.Lock()

        cursor = self.conn.cursor()
        cursor.execute(f"SELECT name FROM sqlite_master WHERE type='table';")
        if table_name not in [r[0] for r in cursor.fetchall()]:
            log.info(f"Creating cache table '{self.table_name}' in {path}")
            key_db_type = key_type.value[0]
            if "%d" in key_db_type:
                key_db_type = key_db_type % max_key_length
            cursor.execute(f"CREATE TABLE {table_name} (cache_key {key_db_type} PRIMARY KEY, cache_value BLOB);")
        cursor.close()

    def _key_db_value(self, key):
        if self.key_type == self.KeyType.STRING:
            s = str(key)
            if len(s) > self.max_key_length:
                raise ValueError(f"Key too long, maximal key length is {self.max_key_length}")
            return s
        elif self.key_type == self.KeyType.INTEGER:
            return int(key)
        else:
            raise Exception(f"Unhandled key type {self.key_type}")

    def _commit(self):
        self._conn_mutex.acquire()
        try:
            log.info(f"Committing {self._num_entries_to_be_committed} cache entries to the SQLite database {self.path}")
            self.conn.commit()
            self._num_entries_to_be_committed = 0
        finally:
            self._conn_mutex.release()

    def set(self, key: TKey, value: TValue):
        self._conn_mutex.acquire()
        try:
            cursor = self.conn.cursor()
            key = self._key_db_value(key)
            cursor.execute(f"SELECT COUNT(*) FROM {self.table_name} WHERE cache_key=?", (key,))
            if cursor.fetchone()[0] == 0:
                cursor.execute(f"INSERT INTO {self.table_name} (cache_key, cache_value) VALUES (?, ?)",
                               (key, pickle.dumps(value)))
            else:
                cursor.execute(f"UPDATE {self.table_name} SET cache_value=? WHERE cache_key=?", (pickle.dumps(value), key))
            self._num_entries_to_be_committed += 1
            cursor.close()
        finally:
            self._conn_mutex.release()

        self._update_hook.handle_update()

    def _execute(self, cursor, *query):
        try:
            cursor.execute(*query)
        except sqlite3.DatabaseError as e:
            raise Exception(f"Error executing query for {self.path}: {e}")

    def get(self, key: TKey) -> Optional[TValue]:
        self._conn_mutex.acquire()
        try:
            cursor = self.conn.cursor()
            key = self._key_db_value(key)
            self._execute(cursor, f"SELECT cache_value FROM {self.table_name} WHERE cache_key=?", (key,))
            row = cursor.fetchone()
            cursor.close()
            if row is None:
                return None
            return pickle.loads(row[0])
        finally:
            self._conn_mutex.release()

    def __len__(self):
        self._conn_mutex.acquire()
        try:
            cursor = self.conn.cursor()
            cursor.execute(f"SELECT COUNT(*) FROM {self.table_name}")
            cnt = cursor.fetchone()[0]
            cursor.close()
            return cnt
        finally:
            self._conn_mutex.release()

    def iter_items(self):
        self._conn_mutex.acquire()
        try:
            cursor = self.conn.cursor()
            cursor.execute(f"SELECT cache_key, cache_value FROM {self.table_name}")
            while True:
                row = cursor.fetchone()
                if row is None:
                    break
                yield row[0], pickle.loads(row[1])
            cursor.close()
        finally:
            self._conn_mutex.release()


class SqlitePersistentList(PersistentList):
    def __init__(self, path):
        self.keyValueCache = SqlitePersistentKeyValueCache(path, key_type=SqlitePersistentKeyValueCache.KeyType.INTEGER)
        self.nextKey = len(self.keyValueCache)

    def append(self, item):
        self.keyValueCache.set(self.nextKey, item)
        self.nextKey += 1

    def iter_items(self):
        for item in self.keyValueCache.iter_items():
            yield item[1]


class CachedValueProviderMixin(Generic[TKey, TValue, TData], ABC):
    """
    Represents a value provider that can provide values associated with (hashable) keys via a cache or, if
    cached values are not yet present, by computing them.
    """
    def __init__(self, cache: Optional[PersistentKeyValueCache[TKey, TValue]] = None,
            cache_factory: Optional[Callable[[], PersistentKeyValueCache[TKey, TValue]]] = None, persist_cache=False, box_values=False):
        """
        :param cache: the cache to use or None. If None, caching will be disabled
        :param cache_factory: a factory with which to create the cache (or recreate it after unpickling if `persistCache` is False, in which
            case this factory must be picklable)
        :param persist_cache: whether to persist the cache when pickling
        :param box_values: whether to box values, such that None is admissible as a value
        """
        self._persistCache = persist_cache
        self._boxValues = box_values
        self._cache = cache
        self._cacheFactory = cache_factory
        if self._cache is None and cache_factory is not None:
            self._cache = cache_factory()

    def __getstate__(self):
        if not self._persistCache:
            d = self.__dict__.copy()
            d["_cache"] = None
            return d
        return self.__dict__

    def __setstate__(self, state):
        setstate(CachedValueProviderMixin, self, state, renamed_properties={"persistCache": "_persistCache"})
        if not self._persistCache and self._cacheFactory is not None:
            self._cache = self._cacheFactory()

    def _provide_value(self, key, data: Optional[TData] = None):
        """
        Provides the value for the key by retrieving the associated value from the cache or, if no entry in the
        cache is found, by computing the value via _computeValue

        :param key: the key for which to provide the value
        :param data: optional data required to compute a value
        :return: the retrieved or computed value
        """
        if self._cache is None:
            return self._compute_value(key, data)
        value = self._cache.get(key)
        if value is None:
            value = self._compute_value(key, data)
            self._cache.set(key, value if not self._boxValues else BoxedValue(value))
        else:
            if self._boxValues:
                value: BoxedValue[TValue]
                value = value.value
        return value

    @abstractmethod
    def _compute_value(self, key: TKey, data: Optional[TData]) -> TValue:
        """
        Computes the value for the given key

        :param key: the key for which to compute the value
        :return: the computed value
        """
        pass


def cached(fn: Callable[[], T], pickle_path, function_name=None, validity_check_fn: Optional[Callable[[T], bool]] = None,
        backend="pickle", protocol=pickle.HIGHEST_PROTOCOL, load=True, version=None) -> T:
    """
    :param fn: the function whose result is to be cached
    :param pickle_path: the path in which to store the cached result
    :param function_name: the name of the function fn (for the case where its __name__ attribute is not
        informative)
    :param validity_check_fn: an optional function to call in order to check whether a cached result is still valid;
        the function shall return True if the result is still valid and false otherwise. If a cached result is invalid,
        the function fn is called to compute the result and the cached result is updated.
    :param backend: pickle or joblib
    :param protocol: the pickle protocol version
    :param load: whether to load a previously persisted result; if False, do not load an old result but store the newly computed result
    :param version: if not None, previously persisted data will only be returned if it was stored with the same version
    :return: the result (either obtained from the cache or the function)
    """
    if function_name is None:
        function_name = fn.__name__

    def call_fn_and_cache_result():
        res = fn()
        log.info(f"Saving cached result in {pickle_path}")
        if version is not None:
            persisted_res = {"__cacheVersion": version, "obj": res}
        else:
            persisted_res = res
        dump_pickle(persisted_res, pickle_path, backend=backend, protocol=protocol)
        return res

    if os.path.exists(pickle_path):
        if load:
            log.info(f"Loading cached result of function '{function_name}' from {pickle_path}")
            result = load_pickle(pickle_path, backend=backend)
            if validity_check_fn is not None:
                if not validity_check_fn(result):
                    log.info(f"Cached result is no longer valid, recomputing ...")
                    result = call_fn_and_cache_result()
            if version is not None:
                cached_version = None
                if type(result) == dict:
                    cached_version = result.get("__cacheVersion")
                if cached_version != version:
                    log.info(f"Cached result has incorrect version ({cached_version}, expected {version}), recomputing ...")
                    result = call_fn_and_cache_result()
                else:
                    result = result["obj"]
            return result
        else:
            log.info(f"Ignoring previously stored result in {pickle_path}, calling function '{function_name}' ...")
            return call_fn_and_cache_result()
    else:
        log.info(f"No cached result found in {pickle_path}, calling function '{function_name}' ...")
        return call_fn_and_cache_result()


# TODO consider renaming to pickle_cached (in line with other decorators)
class PickleCached(object):
    """
    Function decorator for caching function results via pickle
    """
    def __init__(self, cache_base_path: str, filename_prefix: str = None, filename: str = None, backend="pickle",
            protocol=pickle.HIGHEST_PROTOCOL, load=True, version=None):
        """
        :param cache_base_path: the directory where the pickle cache file will be stored
        :param filename_prefix: a prefix of the name of the cache file to be created, to which the function name and, where applicable,
            a hash code of the function arguments will be appended and ".cache.pickle" will be appended; if None, use "" (if filename
            has not been provided)
        :param filename: the full file name of the cache file to be created; if the function takes arguments, the filename must
            contain a placeholder '%s' for the argument hash
        :param backend: the serialisation backend to use (see dumpPickle)
        :param protocol: the pickle protocol version to use
        :param load: whether to load a previously persisted result; if False, do not load an old result but store the newly computed result
        :param version: if not None, previously persisted data will only be returned if it was stored with the same version
        """
        self.filename = filename
        self.cache_base_path = cache_base_path
        self.filename_prefix = filename_prefix
        self.backend = backend
        self.protocol = protocol
        self.load = load
        self.version = version

        if self.filename_prefix is None:
            self.filename_prefix = ""
        else:
            self.filename_prefix += "-"

    def __call__(self, fn: Callable, *_args, **_kwargs):

        def wrapped(*args, **kwargs):
            hash_code_str = None
            have_args = len(args) > 0 or len(kwargs) > 0
            if have_args:
                hash_code_str = pickle_hash((args, kwargs))
            if self.filename is None:
                filename = self.filename_prefix + fn.__qualname__.replace(".<locals>.", ".")
                if hash_code_str is not None:
                    filename += "-" + hash_code_str
                filename += ".cache.pickle"
            else:
                if hash_code_str is not None:
                    if "%s" not in self.filename:
                        raise Exception("Function called with arguments but full cache filename contains no placeholder (%s) "
                                        "for argument hash")
                    filename = self.filename % hash_code_str
                else:
                    if "%s" in self.filename:
                        raise Exception("Function without arguments but full cache filename with placeholder (%s) was specified")
                    filename = self.filename
            pickle_path = os.path.join(self.cache_base_path, filename)
            return cached(lambda: fn(*args, **kwargs), pickle_path, function_name=fn.__name__, backend=self.backend, load=self.load,
                version=self.version)

        return wrapped


class LoadSaveInterface(ABC):
    @abstractmethod
    def save(self, path: str) -> None:
        pass

    @classmethod
    @abstractmethod
    def load(cls: T, path: str) -> T:
        pass


class PickleLoadSaveMixin(LoadSaveInterface):
    def save(self, path: str, backend="pickle"):
        """
        Saves the instance as pickle

        :param path:
        :param backend: pickle or joblib
        """
        dump_pickle(self, path, backend=backend)

    @classmethod
    def load(cls, path, backend="pickle"):
        """
        Loads a class instance from pickle

        :param path:
        :param backend: pickle or joblib
        :return: instance of the present class
        """
        log.info(f"Loading instance of {cls} from {path}")
        result = load_pickle(path, backend=backend)
        if not isinstance(result, cls):
            raise Exception(f"Excepted instance of {cls}, instead got: {result.__class__.__name__}")
        return result<|MERGE_RESOLUTION|>--- conflicted
+++ resolved
@@ -352,13 +352,8 @@
         # glob.glob permits the usage of unix-style pathnames matching. (below we find all ..._slice*.pickle files)
         list_of_file_names = glob.glob(self._pickle_path("*"))
         # Sort the slices to ensure it is in the same order as they was produced (regex replaces everything not a number with empty string).
-<<<<<<< HEAD
-        list_of_file_names.sort(key=lambda f: int(re.sub('\D', '', f)))
+        list_of_file_names.sort(key=lambda f: int(re.sub(r'\D', '', f)))
         return list_of_file_names
-=======
-        listOfFileNames.sort(key=lambda f: int(re.sub(r'\D', '', f)))
-        return listOfFileNames
->>>>>>> a34922fd
 
     def _load_pickle(self, pickle_path: str) -> List[Any]:
         """
