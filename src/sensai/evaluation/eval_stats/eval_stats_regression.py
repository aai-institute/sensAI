--- conflicted
+++ resolved
@@ -200,13 +200,8 @@
         if figure:
             fig = plt.figure(title.replace("\n", " "))
         y_range = [min(self.y_true), max(self.y_true)]
-<<<<<<< HEAD
-        plt.scatter(self.y_true, self.y_predicted, **kwargs)
-        plt.plot(y_range, y_range, '-', lw=2, label="_not in legend", color="r")
-=======
         plt.scatter(self.y_true, self.y_predicted, c=(0, 0, 1, self.SCATTER_PLOT_POINT_TRANSPARENCY), zorder=2, **kwargs)
         plt.plot(y_range, y_range, '-', lw=1, label="_not in legend", color="green", zorder=1)
->>>>>>> 8a69f70f
         plt.xlabel("ground truth")
         plt.ylabel("prediction")
         plt.title(title)
