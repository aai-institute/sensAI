from . import columngen
from . import data_transformation
from . import featuregen
from . import hyperopt
from . import local_search
from . import naive_bayes
from . import nearest_neighbors
from . import sklearn
from . import util
from .data import InputOutputData
from .data_transformation import DataFrameTransformer, RuleBasedDataFrameTransformer
from .ensemble import AveragingVectorRegressionModel
from .evaluation.eval_stats import eval_stats_classification, eval_stats_regression
from .normalisation import NormalisationMode
from .tensor_model import TensorToTensorRegressionModel, TensorToScalarRegressionModel, \
    TensorToTensorClassificationModel, TensorToScalarClassificationModel
from .vector_model import VectorModelBase, VectorModel, VectorRegressionModel, VectorClassificationModel

<<<<<<< HEAD
__version__ = "0.1.7"
=======
__version__ = "0.1.8"
>>>>>>> c50a86bd

# The following submodules are not imported by default to avoid necessarily requiring their dependencies:
# tensorflow
# torch
# lightgbm
# catboost
# geoanalytics
# xgboost
<|MERGE_RESOLUTION|>--- conflicted
+++ resolved
@@ -1,31 +1,27 @@
-from . import columngen
-from . import data_transformation
-from . import featuregen
-from . import hyperopt
-from . import local_search
-from . import naive_bayes
-from . import nearest_neighbors
-from . import sklearn
-from . import util
-from .data import InputOutputData
-from .data_transformation import DataFrameTransformer, RuleBasedDataFrameTransformer
-from .ensemble import AveragingVectorRegressionModel
-from .evaluation.eval_stats import eval_stats_classification, eval_stats_regression
-from .normalisation import NormalisationMode
-from .tensor_model import TensorToTensorRegressionModel, TensorToScalarRegressionModel, \
-    TensorToTensorClassificationModel, TensorToScalarClassificationModel
-from .vector_model import VectorModelBase, VectorModel, VectorRegressionModel, VectorClassificationModel
-
-<<<<<<< HEAD
-__version__ = "0.1.7"
-=======
-__version__ = "0.1.8"
->>>>>>> c50a86bd
-
-# The following submodules are not imported by default to avoid necessarily requiring their dependencies:
-# tensorflow
-# torch
-# lightgbm
-# catboost
-# geoanalytics
-# xgboost
+from . import columngen
+from . import data_transformation
+from . import featuregen
+from . import hyperopt
+from . import local_search
+from . import naive_bayes
+from . import nearest_neighbors
+from . import sklearn
+from . import util
+from .data import InputOutputData
+from .data_transformation import DataFrameTransformer, RuleBasedDataFrameTransformer
+from .ensemble import AveragingVectorRegressionModel
+from .evaluation.eval_stats import eval_stats_classification, eval_stats_regression
+from .normalisation import NormalisationMode
+from .tensor_model import TensorToTensorRegressionModel, TensorToScalarRegressionModel, \
+    TensorToTensorClassificationModel, TensorToScalarClassificationModel
+from .vector_model import VectorModelBase, VectorModel, VectorRegressionModel, VectorClassificationModel
+
+__version__ = "0.1.8"
+
+# The following submodules are not imported by default to avoid necessarily requiring their dependencies:
+# tensorflow
+# torch
+# lightgbm
+# catboost
+# geoanalytics
+# xgboost