--- conflicted
+++ resolved
@@ -460,7 +460,7 @@
                 costChangeValue = costChange.value()
                 p, T = self.schedule.probability(degreeOfCompletion, costChangeValue)
                 makeMove = r.random() <= p
-                self._log.debug(f'p: {p}, T: {T}, costDelta: {costChangeValue}, move: {makeMove}')
+                self.log.debug(f'p: {p}, T: {T}, costDelta: {costChangeValue}, move: {makeMove}')
                 if self.collectStats:
                     self.loggedSeries["temperatures"].append(T)
                     self.loggedSeries["probabilities"].append(p)
@@ -476,8 +476,8 @@
 
         self.stepsTaken += 1
 
-        if self._log.isEnabledFor(logging.DEBUG):
-            self._log.debug(f"Step {self.stepsTaken}: cost={self.state.cost}; best cost={self.bestCost}")
+        if self.log.isEnabledFor(logging.DEBUG):
+            self.log.debug(f"Step {self.stepsTaken}: cost={self.state.cost}; best cost={self.bestCost}")
 
     def logStats(self):
         stats = {"useless moves total (None params)": f"{self.countNoneParams}/{self.stepsTaken}"}
@@ -494,8 +494,8 @@
                     stats["positive cost delta"] = f"mean={np.mean(positiveCostDeltas):.3f} +- {np.std(positiveCostDeltas):.3f}," \
                                                    f" max={np.max(positiveCostDeltas):.3f}"
         statsJoin = "\n    " if self.collectStats else "; "
-        self._log.info(f"Stats: {statsJoin.join([key + ': ' + value for (key, value) in stats.items()])}")
-        self._log.info(f"Best solution has {self.bestCost} after {self.countBestUpdates} updates of best state")
+        self.log.info(f"Stats: {statsJoin.join([key + ': ' + value for (key, value) in stats.items()])}")
+        self.log.info(f"Best solution has {self.bestCost} after {self.countBestUpdates} updates of best state")
 
     def applyBestState(self):
         """Writes the best state found in this chain to the result object"""
@@ -563,7 +563,7 @@
         :param stateFactory: the factory with which to create the (initial) state
         """
         chain = SAChain(stateFactory, self.scheduleFactory(), opsAndWeights=self.opsAndWeights, randomSeed=self.randomSeed, collectStats=self.collectStats)
-        self._log.info(f"Running simulated annealing with {len(self.opsAndWeights)} operators for {'%d steps' % self.maxSteps if self.maxSteps is not None else '%d seconds' % self.duration} ...")
+        self.log.info(f"Running simulated annealing with {len(self.opsAndWeights)} operators for {'%d steps' % self.maxSteps if self.maxSteps is not None else '%d seconds' % self.duration} ...")
         startTime = time.time()
         while True:
             timeElapsed = time.time() - startTime
@@ -574,11 +574,7 @@
             else:
                 degreeOfCompletion = timeElapsed / self.duration
             chain.step(degreeOfCompletion)
-<<<<<<< HEAD
-        self._log.info(f"Simulated annealing completed after {time.time()-startTime:.1f} seconds, {chain.stepsTaken} steps")
-=======
-        self.log.info(f"Simulated annealing completed after {time.time() - startTime:.1f} seconds, {chain.stepsTaken} steps")
->>>>>>> 2ef723a7
+        self.log.info(f"Simulated annealing completed after {time.time()-startTime:.1f} seconds, {chain.stepsTaken} steps")
         chain.logStats()
         chain.applyBestState()
         if self.collectStats:
@@ -662,13 +658,13 @@
 
         :param stateFactory: the factory with which to create the states for all chains
         """
-        self._log.info(f"Running parallel tempering with {self.numChains} chains, {len(self.opsAndWeights)} operators for {'%d steps' % self.maxSteps if self.maxSteps is not None else '%d seconds' % self.duration} ...")
+        self.log.info(f"Running parallel tempering with {self.numChains} chains, {len(self.opsAndWeights)} operators for {'%d steps' % self.maxSteps if self.maxSteps is not None else '%d seconds' % self.duration} ...")
 
         r = random.Random(self.randomSeed)
         chains = []
         costProgressions = []
         for i, schedule in enumerate(self._createSchedules(), start=1):
-            self._log.info(f"Chain {i} uses {schedule}")
+            self.log.info(f"Chain {i} uses {schedule}")
             chains.append(SAChain(stateFactory, schedule, opsAndWeights=self.opsAndWeights, randomSeed=r.randint(0, 1000)))
             costProgressions.append([])
 
@@ -704,7 +700,7 @@
 
             step += 1
 
-        self._log.info(f"Number of chain swaps: {numChainSwaps}")
+        self.log.info(f"Number of chain swaps: {numChainSwaps}")
         if self.logCostProgression: self._costProgressions = costProgressions
 
         # apply best solution
